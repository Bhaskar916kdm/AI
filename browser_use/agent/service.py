--- conflicted
+++ resolved
@@ -12,11 +12,7 @@
 import uuid
 from io import BytesIO
 from pathlib import Path
-<<<<<<< HEAD
-from typing import Any, Callable, Optional, Type, TypeVar
-=======
-from typing import Any, Dict, List, Optional, Type, TypeVar
->>>>>>> 5ec94dd8
+from typing import Any, Callable, Dict, List, Optional, Type, TypeVar
 
 from dotenv import load_dotenv
 from langchain_core.language_models.chat_models import BaseChatModel
@@ -93,15 +89,12 @@
 		],
 		max_error_length: int = 400,
 		max_actions_per_step: int = 10,
-<<<<<<< HEAD
 		tool_call_in_content: bool = True,
-		register_new_step_callback: Callable[['BrowserState', 'AgentOutput', int], None]
-		| None = None,
+		initial_actions: Optional[List[Dict[str, Dict[str, Any]]]] = None,
+		# Cloud Callbacks
+		register_new_step_callback: Callable[['BrowserState', 'AgentOutput', int], None] | None = None,
 		register_done_callback: Callable[['AgentHistoryList'], None] | None = None,
-=======
 		tool_calling_method: Optional[str] = 'auto',
-		initial_actions: Optional[List[Dict[str, Dict[str, Any]]]] = None,
->>>>>>> 5ec94dd8
 	):
 		self.agent_id = str(uuid.uuid4())  # unique identifier for the agent
 
@@ -346,7 +339,7 @@
 
 		response: dict[str, Any] = await structured_llm.ainvoke(input_messages)  # type: ignore
 
-		parsed: AgentOutput = response['parsed']
+		parsed: AgentOutput | None = response['parsed']
 		if parsed is None:
 			raise ValueError('Could not parse response.')
 
