--- conflicted
+++ resolved
@@ -216,12 +216,10 @@
    * Checks if an element is interactive.
    */
   function isInteractiveElement(element) {
-<<<<<<< HEAD
   // Immediately return false for the body tag
   if (element.tagName.toLowerCase() === "body") {
     return false;
   }
-=======
     const { scrollX, scrollY } = getEffectiveScroll(element);
     const rect = element.getBoundingClientRect();
     
@@ -316,7 +314,6 @@
 
     // Get computed style
     const style = window.getComputedStyle(element);
->>>>>>> ee1facc7
 
   // Base interactive elements and roles
   const interactiveElements = new Set([
@@ -430,7 +427,7 @@
     }
   }
 
-<<<<<<< HEAD
+
   const listeners = getEventListeners(element);
   const hasClickListeners =
     listeners &&
@@ -464,7 +461,6 @@
   );
 }
 );
-=======
     // Check for click-related events on the element itself
     const listeners = getEventListeners(element);
     const hasClickListeners =
@@ -515,7 +511,6 @@
       isDraggable ||
       isContentEditable
     );
->>>>>>> ee1facc7
   }
 
   /**
