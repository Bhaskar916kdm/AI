--- conflicted
+++ resolved
@@ -311,17 +311,15 @@
    * Checks if an element is interactive.
    */
   function isInteractiveElement(element) {
-<<<<<<< HEAD
   // Immediately return false for the body tag
   if (element.tagName.toLowerCase() === "body") {
     return false;
   }
     const { scrollX, scrollY } = getEffectiveScroll(element);
     const rect = element.getBoundingClientRect();
-=======
+
     // const { scrollX, scrollY } = getEffectiveScroll(element);
     // const rect = element.getBoundingClientRect();
->>>>>>> a2f49668
     
     // Base interactive elements and roles
     const interactiveElements = new Set([
@@ -401,9 +399,7 @@
     if (hasInteractiveRole) return true;
 
     // Get computed style
-    const style = window.getComputedStyle(element);
-
-<<<<<<< HEAD
+    const style = window.getComputedStyle(element)
   // Base interactive elements and roles
   const interactiveElements = new Set([
     "a",
@@ -510,7 +506,7 @@
             },
           ];
         }
-=======
+
     // Check for event listeners
     const hasClickHandler =
       element.onclick !== null ||
@@ -544,7 +540,6 @@
           }
         }
         return listeners;
->>>>>>> a2f49668
       }
 
       return listeners;
@@ -577,7 +572,6 @@
     }
   }
 
-<<<<<<< HEAD
   return (
     hasAriaProps ||
     hasClickHandler ||
@@ -587,9 +581,8 @@
 }
 );
     // Check for click-related events on the element itself
-=======
     // Check for click-related events
->>>>>>> a2f49668
+
     const listeners = getEventListeners(element);
     const hasClickListeners =
       listeners &&
