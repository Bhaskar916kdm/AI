--- conflicted
+++ resolved
@@ -163,16 +163,12 @@
         const hasInteractiveRole = interactiveElements.has(tagName) ||
             interactiveRoles.has(role) ||
             interactiveRoles.has(ariaRole) ||
-<<<<<<< HEAD
             tabIndex === '0' ||
             // handle options within a select
-            ((tagName == 'option') && (element.parentElement.tagName.toLowerCase()=='select'))
-            ;
-=======
+            ((tagName == 'option') && (element.parentElement.tagName.toLowerCase()=='select')) ||
             (tabIndex !== null && tabIndex !== '-1') ||
             element.getAttribute('data-action') === 'a-dropdown-select' ||
             element.getAttribute('data-action') === 'a-dropdown-button';
->>>>>>> 18539feb
 
         if (hasInteractiveRole) return true;
 
